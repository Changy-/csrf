--- conflicted
+++ resolved
@@ -32,11 +32,7 @@
 
 ... and then collect the token with `csrf.Token(c, r)` before passing it to the
 template, JSON body or HTTP header (you pick!). goji/csrf inspects HTTP headers
-<<<<<<< HEAD
-(first) and form bodies (second) on subsequent POST/PUT/PATCH/DELETE/etc.
-=======
 (first) and the form body (second) on subsequent POST/PUT/PATCH/DELETE/etc.
->>>>>>> 6eda0ff4
 requests for the token.
 
 ### HTML Forms
